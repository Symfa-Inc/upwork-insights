import logging
import os
import pickle
from typing import Tuple
from datetime import datetime

import hydra
import pandas as pd
from omegaconf import DictConfig, OmegaConf
from sklearn.metrics import mean_squared_error, root_mean_squared_error, mean_absolute_error, mean_absolute_percentage_error
from sklearn.model_selection import train_test_split
from sklearn.preprocessing import StandardScaler
from supervised.automl import AutoML

from src import PROJECT_DIR
from src.data.feature_processors import NumericProcessor

log = logging.getLogger(__name__)
log.setLevel(logging.INFO)


def load_dataset(file_path: str) -> pd.DataFrame:
    """Load dataset from a parquet file."""
    log.info(f"Loading dataset from: {file_path}")
    df = pd.read_parquet(file_path)
    log.info(f"Dataset loaded with {df.shape[0]} rows and {df.shape[1]} columns.")
    return df


def load_scaler(column_name: str, pipeline_path: str) -> StandardScaler:
    """Load a scaler for the specified column from the saved pipeline."""
    if not column_name.startswith("wh_"):
        raise ValueError("Column name must have prefix 'wh_'.")

    log.info(f"Loading pipeline from: {pipeline_path}")
    with open(pipeline_path, 'rb') as file:
        pipeline = pickle.load(file)

    for processor in pipeline.processors:
        if isinstance(processor, NumericProcessor) and processor.column_name == column_name:
            log.info(f"Scaler for column '{column_name}' successfully loaded.")
            return processor.scaler

    raise ValueError(f"Scaler for column '{column_name}' not found in the pipeline.")


def prepare_train_test_split(
        df: pd.DataFrame,
        target_column: str,
        test_size: float,
        seed: int,  # Default: 42
) -> Tuple[pd.DataFrame, pd.DataFrame, pd.Series, pd.Series]:
    """Split dataset into training and testing sets, dropping columns with prefix 'wh_'."""
    log.info("Performing train-test split.")
    x = df.drop(columns=[col for col in df.columns if col.startswith('wh_')])
    y = df[target_column]  # Adjusted to handle only one target column
    x_train, x_test, y_train, y_test = train_test_split(
        x, y, test_size=test_size, random_state=seed
    )
    log.info(
        f"Train-test split complete: {x_train.shape[0]} train samples, {x_test.shape[0]} test samples."
    )
    return x_train, x_test, y_train, y_test


def train_model(
    x_train: pd.DataFrame,
    y_train: pd.Series,
    x_test: pd.DataFrame,
    y_test: pd.Series,
    save_dir: str,
    automl_params: dict,
    target: str,
    scaler: StandardScaler,
) -> None:
    """Train and evaluate AutoML model for the specific target variable."""
    log.info(f"Training model for target: {target}")
    timestamp = datetime.now().strftime("%H%M_%d%m%Y")
    target_save_dir = os.path.join(save_dir, f"{target}_{timestamp}")
    os.makedirs(target_save_dir, exist_ok=True)

    # Initialize and train AutoML for the specific target
    automl = AutoML(results_path=target_save_dir, **automl_params)
    automl.fit(x_train, y_train)

    # Inverse transform the target
    predictions = automl.predict(x_test)
    predictions = scaler.inverse_transform(predictions.reshape(-1, 1)).flatten()
    y_test = scaler.inverse_transform(y_test.values.reshape(-1, 1)).flatten()

    # Evaluate the model
    mse = mean_squared_error(y_test, predictions)
    rmse = root_mean_squared_error(y_test, predictions)
    mae = mean_absolute_error(y_test, predictions)
    mape = mean_absolute_percentage_error(y_test, predictions)
    log.info(f"Target: {target}, MSE: {mse:.2f}, RMSE: {rmse:.2f}, MAE: {mae:.2f}, MAPE: {mape:.2f}")

    # Save predictions and evaluation
    predictions_file = os.path.join(target_save_dir, f"{target}_predictions.csv")
    pd.DataFrame({"Actual": y_test, "Predicted": predictions}).to_csv(
        predictions_file, index=False
    )
    log.info(f"Predictions for target '{target}' saved to {predictions_file}.")


@hydra.main(
    config_path=os.path.join(PROJECT_DIR, 'configs'),
    config_name='train',
    version_base=None,
)
def main(cfg: DictConfig) -> None:
    log.info(f'Config:\n\n{OmegaConf.to_yaml(cfg)}')

    # Define absolute paths
<<<<<<< HEAD
    data_path = cfg.files.final
    pipeline_path = cfg.files.pipeline
    save_dir = os.path.join(cfg.save_dir)
=======
    data_path = str(os.path.join(PROJECT_DIR, cfg.data_path))
    save_dir = str(os.path.join(PROJECT_DIR, cfg.save_dir))
>>>>>>> a5a23ad0
    os.makedirs(save_dir, exist_ok=True)

    # Load dataset
    df = load_dataset(data_path)

<<<<<<< HEAD
    # Load the scaler
    scaler = load_scaler(cfg.target_column, pipeline_path)

    # Train-test split
=======
    # Split dataset into training and testing sets
>>>>>>> a5a23ad0
    x_train, x_test, y_train, y_test = prepare_train_test_split(
        df=df,
        target_column=cfg.target_column,
        test_size=cfg.test_size,
        seed=cfg.seed,
    )

    # Train MLJAR AutoML model
    train_model(
        x_train, y_train, x_test, y_test, save_dir, cfg.automl_params, cfg.target_column, scaler
    )

    log.info("Training complete!")


if __name__ == '__main__':
    main()<|MERGE_RESOLUTION|>--- conflicted
+++ resolved
@@ -112,27 +112,19 @@
     log.info(f'Config:\n\n{OmegaConf.to_yaml(cfg)}')
 
     # Define absolute paths
-<<<<<<< HEAD
-    data_path = cfg.files.final
-    pipeline_path = cfg.files.pipeline
-    save_dir = os.path.join(cfg.save_dir)
-=======
-    data_path = str(os.path.join(PROJECT_DIR, cfg.data_path))
+    data_path = str(os.path.join(PROJECT_DIR, cfg.files.data))
+    pipeline_path = str(os.path.join(PROJECT_DIR, cfg.files.pipeline))
     save_dir = str(os.path.join(PROJECT_DIR, cfg.save_dir))
->>>>>>> a5a23ad0
+
     os.makedirs(save_dir, exist_ok=True)
 
     # Load dataset
     df = load_dataset(data_path)
 
-<<<<<<< HEAD
     # Load the scaler
     scaler = load_scaler(cfg.target_column, pipeline_path)
 
     # Train-test split
-=======
-    # Split dataset into training and testing sets
->>>>>>> a5a23ad0
     x_train, x_test, y_train, y_test = prepare_train_test_split(
         df=df,
         target_column=cfg.target_column,
